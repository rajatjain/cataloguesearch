import re
from typing import List

from backend.crawler.paragraph_generator.base import BaseParagraphGenerator, log_handle


class HindiParagraphGenerator(BaseParagraphGenerator):
    def __init__(self, config):
        super().__init__(config)

    def _normalize_text(self, text: str, typo_list: List) -> str:
        if not isinstance(text, str):
            return ""

        cleaned_text = text

        # Normalize common OCR misclassifications for the purn viram (।)
        # The purn viram is often misread as |, I, l, or 1.
        purn_viram_errors = ['|', 'I', 'l', '1']
        for error_char in purn_viram_errors:
            cleaned_text = cleaned_text.replace(error_char, '।')

        # Normalize "double danda" (end of verses)
        cleaned_text = cleaned_text.replace("॥", "।")

        # Remove whitespace after opening punctuation marks.
        # This finds an opening punctuation mark followed by a space and removes the space.
        opening_punctuation = r'[(\[{\'"]'
        cleaned_text = re.sub(r'(' + opening_punctuation + r')\s+', r'\1', cleaned_text)

        # Remove whitespace before closing punctuation marks.
        # This finds a space before a closing punctuation mark and removes the space.
        closing_punctuation = r'[।,?!:;)\]}\'"]'
        cleaned_text = re.sub(r'\s+(' + closing_punctuation + r')', r'\1', cleaned_text)

        # Normalize spacing around ellipses (two or more dots).
        # This removes any space before an ellipsis.
        cleaned_text = re.sub(r'\s+(\.{2,})', r'\1', cleaned_text)

<<<<<<< HEAD
        typo_list = [
            ("गुरुदेव श्री", "गुरुदेवश्री"),
            ("श्रोता -", "श्रोता:"),
            ("प्रश्न -", "प्रश्न:"),
            ("पूज्य गुरुदेवश्री -", "पूज्य गुरुदेवश्री:"),
            ("मुमुक्षु -", "मुमुक्षु:"),
            ("मुम॒क्षु:", "मुमुक्षु:"),
            ("मुमक्षु:", "मुमुक्षु:"),
            ("मुमुश्षु -", "मुमुक्षु:"),
            ("मुम॒ुक्षु -", "मुमुक्षु:"),
            ("मुम॒ुक्षु:", "मुमुक्षु:"),
            ("समाघान", "समाधान"),
            ("समाधान -", "समाधान:"),
            ("इलोक", "श्लोक"),
            ("शलोक", "श्लोक"),
            ("प्रव्चन", "प्रवचन"),
            ("प्रवच्चन", "प्रवचन"),
            ("प्रवच्चन", "प्रवचन"),
            ("प्रवचचन", "प्रवचन"),
            ("मुमुक्ष:", "मुमुक्षु:"),
            ("मुमुक्षु;", "मुमुक्षु:"),
            ("परवचन", "प्रवचन"),
            ("सीमंघर", "सीमंधर"),
            ("पाहुड", "पाहुड़"),
            ("ड़़़", "ड़"),
            ("प्रइ्न", "प्रश्न"),
            ("आहा...हा...", "आहाहा")
        ]

=======
>>>>>>> 2de4f379
        for typo in typo_list:
            cleaned_text = cleaned_text.replace(typo[0], typo[1])

        # correct typing mistakes
        cleaned_text = re.sub(r"मुमु[^:]*श[^:]*:", "मुमुक्षु:", cleaned_text)

        # Join multiple lines into a single line with spaces
        # BUT do not join lines that start with "श्रोता:" or "पूज्य गुरुदेवश्री:" or "मुमुक्षु:"
        cleaned_text = re.sub(r'\n(?!श्रोता:|पूज्य गुरुदेवश्री:|मुमुक्षु:|शंका:|प्रश्न:|समाधान:)', ' ', cleaned_text)

        # Clean up any potential multiple spaces that might have been created
        cleaned_text = re.sub(r'\s+', ' ', cleaned_text).strip()

        return cleaned_text<|MERGE_RESOLUTION|>--- conflicted
+++ resolved
@@ -37,38 +37,6 @@
         # This removes any space before an ellipsis.
         cleaned_text = re.sub(r'\s+(\.{2,})', r'\1', cleaned_text)
 
-<<<<<<< HEAD
-        typo_list = [
-            ("गुरुदेव श्री", "गुरुदेवश्री"),
-            ("श्रोता -", "श्रोता:"),
-            ("प्रश्न -", "प्रश्न:"),
-            ("पूज्य गुरुदेवश्री -", "पूज्य गुरुदेवश्री:"),
-            ("मुमुक्षु -", "मुमुक्षु:"),
-            ("मुम॒क्षु:", "मुमुक्षु:"),
-            ("मुमक्षु:", "मुमुक्षु:"),
-            ("मुमुश्षु -", "मुमुक्षु:"),
-            ("मुम॒ुक्षु -", "मुमुक्षु:"),
-            ("मुम॒ुक्षु:", "मुमुक्षु:"),
-            ("समाघान", "समाधान"),
-            ("समाधान -", "समाधान:"),
-            ("इलोक", "श्लोक"),
-            ("शलोक", "श्लोक"),
-            ("प्रव्चन", "प्रवचन"),
-            ("प्रवच्चन", "प्रवचन"),
-            ("प्रवच्चन", "प्रवचन"),
-            ("प्रवचचन", "प्रवचन"),
-            ("मुमुक्ष:", "मुमुक्षु:"),
-            ("मुमुक्षु;", "मुमुक्षु:"),
-            ("परवचन", "प्रवचन"),
-            ("सीमंघर", "सीमंधर"),
-            ("पाहुड", "पाहुड़"),
-            ("ड़़़", "ड़"),
-            ("प्रइ्न", "प्रश्न"),
-            ("आहा...हा...", "आहाहा")
-        ]
-
-=======
->>>>>>> 2de4f379
         for typo in typo_list:
             cleaned_text = cleaned_text.replace(typo[0], typo[1])
 
