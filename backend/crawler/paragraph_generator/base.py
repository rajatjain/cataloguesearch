--- conflicted
+++ resolved
@@ -77,82 +77,6 @@
 
             paragraph_buffer.append((page_num, para_text))
 
-<<<<<<< HEAD
-            # Only finalize if paragraph ends with punctuation
-            # Don't finalize just because it starts with dialogue prefix
-            if para_text.endswith(punctuation_suffixes):
-                _finalize_buffer()
-
-        # Finalize any remaining buffer
-        _finalize_buffer()
-        return result
-
-    def _phase2_split_by_dialogue(self, paragraphs, dialogue_prefixes):
-        """Phase 2: Split paragraphs by all DIALOGUE_PREFIXES"""
-        result = []
-        
-        for page_num, para_text in paragraphs:
-            # Find all dialogue prefix positions
-            split_positions = []
-            for prefix in dialogue_prefixes:
-                pos = para_text.find(prefix)
-                while pos != -1:
-                    if pos == 0 or para_text[pos-1].isspace():  # Ensure it's at word boundary
-                        split_positions.append(pos)
-                    pos = para_text.find(prefix, pos + 1)
-            
-            if not split_positions:
-                result.append((page_num, para_text))
-                continue
-                
-            # Sort positions and split
-            split_positions = sorted(set(split_positions))
-            last_pos = 0
-            
-            for pos in split_positions:
-                if pos > last_pos:
-                    # Add text before this dialogue prefix
-                    before_text = para_text[last_pos:pos].strip()
-                    if before_text:
-                        result.append((page_num, before_text))
-                last_pos = pos
-            
-            # Add remaining text from last position
-            if last_pos < len(para_text):
-                remaining_text = para_text[last_pos:].strip()
-                if remaining_text:
-                    result.append((page_num, remaining_text))
-                    
-        return result
-
-    def _phase3_combine_dialogue_pairs(self, paragraphs, stop_prefixes, answer_prefixes):
-        """Phase 3: Combine consecutive dialogue paragraphs into single paragraphs"""
-        result = []
-        i = 0
-        dialogue_prefixes = stop_prefixes + answer_prefixes
-        
-        while i < len(paragraphs):
-            page_num, para_text = paragraphs[i]
-            para_text = para_text.strip()
-            
-            # Check if current paragraph starts with dialogue prefix
-            if para_text.startswith(dialogue_prefixes):
-                # Start collecting consecutive dialogue paragraphs
-                dialogue_buffer = [para_text]
-                dialogue_page_num = page_num
-                j = i + 1
-                
-                # Continue collecting while next paragraphs start with dialogue prefixes
-                while (j < len(paragraphs) and 
-                       paragraphs[j][1].strip().startswith(dialogue_prefixes)):
-                    dialogue_buffer.append(paragraphs[j][1].strip())
-                    j += 1
-                
-                # Combine all collected dialogue paragraphs
-                combined_dialogue = "\n".join(dialogue_buffer)
-                result.append((dialogue_page_num, combined_dialogue))
-                i = j  # Skip all processed paragraphs
-=======
             # If the paragraph we just added ends with punctuation,
             # the buffered chunk is now complete. Finalize it.
             # For dialogue prefixes, only finalize if they also end with punctuation
@@ -164,12 +88,11 @@
                 if final_para := _finalize_buffer(paragraph_buffer):
                     combined_phase1.append(final_para)
 
-        # After the loop, there might be a remaining incomplete paragraph in the buffer.
-        if final_para := _finalize_buffer(paragraph_buffer):
-            combined_phase1.append(final_para)
+        # Finalize any remaining buffer
+        _finalize_buffer()
+        return result
 
-        combined_paragraphs = []
-        i = 0
+    def _phase2_split_by_dialogue(self, paragraphs, dialogue_prefixes):
         num_paras = len(combined_phase1)
         while i < num_paras:
             page_num, para = combined_phase1[i]
@@ -195,7 +118,6 @@
                         i += 1
                 
                 combined_paragraphs.append((page_num, combined_qa))
->>>>>>> 2de4f379
             else:
                 # Non-dialogue paragraph, add as-is
                 result.append((page_num, para_text))
