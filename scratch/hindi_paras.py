import datetime
import logging
import os
import shutil
<<<<<<< HEAD
from os.path import basename
=======
import tempfile
>>>>>>> 2de4f379

import fitz

from backend.crawler.discovery import SingleFileProcessor
from backend.crawler.index_generator import IndexGenerator
from backend.crawler.index_state import IndexState
from backend.crawler.pdf_processor import PDFProcessor
from backend.config import Config
from scratch.prod_setup import prod_setup
import json

log_handle = logging.getLogger(__name__)

_pdf_processor = None

class MySingleFileProcessor(SingleFileProcessor):
    def __init(self, config: Config, file_path: str,
               indexing_mod: IndexGenerator,
               index_state: IndexState,
               pdf_processor: PDFProcessor,
               scan_time: str):
        super().__init__(
            config, file_path, indexing_mod, index_state, pdf_processor, scan_time)

def parse_single_pdf(filename):
    index_state_path = tempfile.mktemp()
    index_state = IndexState(index_state_path)
    config = Config()
    pdf_processor = PDFProcessor(config)
    scan_time = datetime.datetime.now().isoformat()
    file_proc = MySingleFileProcessor(
        config, filename, None, index_state, pdf_processor, scan_time
    )
    file_proc.process()

def parse_pdf():
<<<<<<< HEAD
    global _pdf_processor
    if _pdf_processor is None:
        _pdf_processor = PDFProcessor(Config())

    meta = {
        "language": "hi",
        "start_page": 14,
        "end_page": 651,
        "header_prefix": [
            "^पंचास्तिकाय\\s*संग्रह\\s*प्रवचन\\,? \\[?\\(?भाग\\s?-\\s?[०-९]+\\s?\\]?\\)?",
            "^.{0,5}\\s*गाथा-?[०-९]+\\s+[०-९]+",
            "^प्रवचन.*-[०-९][०-९][०-९][०-९]",
            "^[०-९]+(?!\\. )",
        ],
        "header_regex": [
            "^.{0,5}$",
            "^.{0,5}पंचास्तिकाय\\s?संग्रह\\s*प्रवचन,?\\s*भाग-?[०-९]+",
            "^.{0,5}गाथा.{0,30}$",
            "^.{0,5}कलश.{0,30}$",
            "^.{0,5}श्लोक.{0,30}$",
            "^.{0,30}प्रवचन\\s+नं\\.?.*$",
            "^[०-९\\s]*$",
            "^.*पर\\s+प्रवचन.*$",
            "^.*श्लोक.*प्रवचन.*$",
            "^\\*\\s+",
            "^[०-९]+",
            "^.{0,5}गाथा.{0,30}$",
            "^.{0,5}कलश.{0,30}$",
            "^.{0,5}श्लोक.{0,30}$",
            "^प्रवचन\\s+नं\\.?.*$",
            "^[०-९\\s]*$",
            "^[०-९]\\.\\s+",
            "^वी\\.?\\s+सं\\.?"
        ]
    }
    home = os.getenv("HOME")
    pdf_file = "%s/cataloguesearch/Panchastikaya/PanchastikaySangrah_Pravachan_Part-03_H.pdf" % home
    basename = os.path.basename(pdf_file)
    fname = os.path.splitext(basename)[0]
    output_dir = "%s/cataloguesearch/%s" % (home, fname)
    shutil.rmtree(output_dir, ignore_errors=True)
    os.makedirs(output_dir, exist_ok=True)
    _pdf_processor.process_pdf(pdf_file, output_dir, meta)
=======
    config = Config()

    home = os.getenv("HOME")
    dir = "%s/github/rajatjain/cataloguesearch-configs/Pravachans/hindi/Dravyanuyog/Panchastikaya/1970_Series" % home

    # scan all the pdf files in this directories
    for fname in os.listdir(dir):
        if not fname.endswith(".pdf"):
            continue
        full_path = os.path.join(dir, fname)
        parse_single_pdf(full_path)

>>>>>>> 2de4f379

def main():
    prod_setup(logs_dir="%s/tmp/cataloguesearch_files/logs" % os.getenv("HOME"),
               console_only=False)
    parse_pdf()


if __name__ == '__main__':
    main()<|MERGE_RESOLUTION|>--- conflicted
+++ resolved
@@ -2,11 +2,7 @@
 import logging
 import os
 import shutil
-<<<<<<< HEAD
-from os.path import basename
-=======
 import tempfile
->>>>>>> 2de4f379
 
 import fitz
 
@@ -43,51 +39,6 @@
     file_proc.process()
 
 def parse_pdf():
-<<<<<<< HEAD
-    global _pdf_processor
-    if _pdf_processor is None:
-        _pdf_processor = PDFProcessor(Config())
-
-    meta = {
-        "language": "hi",
-        "start_page": 14,
-        "end_page": 651,
-        "header_prefix": [
-            "^पंचास्तिकाय\\s*संग्रह\\s*प्रवचन\\,? \\[?\\(?भाग\\s?-\\s?[०-९]+\\s?\\]?\\)?",
-            "^.{0,5}\\s*गाथा-?[०-९]+\\s+[०-९]+",
-            "^प्रवचन.*-[०-९][०-९][०-९][०-९]",
-            "^[०-९]+(?!\\. )",
-        ],
-        "header_regex": [
-            "^.{0,5}$",
-            "^.{0,5}पंचास्तिकाय\\s?संग्रह\\s*प्रवचन,?\\s*भाग-?[०-९]+",
-            "^.{0,5}गाथा.{0,30}$",
-            "^.{0,5}कलश.{0,30}$",
-            "^.{0,5}श्लोक.{0,30}$",
-            "^.{0,30}प्रवचन\\s+नं\\.?.*$",
-            "^[०-९\\s]*$",
-            "^.*पर\\s+प्रवचन.*$",
-            "^.*श्लोक.*प्रवचन.*$",
-            "^\\*\\s+",
-            "^[०-९]+",
-            "^.{0,5}गाथा.{0,30}$",
-            "^.{0,5}कलश.{0,30}$",
-            "^.{0,5}श्लोक.{0,30}$",
-            "^प्रवचन\\s+नं\\.?.*$",
-            "^[०-९\\s]*$",
-            "^[०-९]\\.\\s+",
-            "^वी\\.?\\s+सं\\.?"
-        ]
-    }
-    home = os.getenv("HOME")
-    pdf_file = "%s/cataloguesearch/Panchastikaya/PanchastikaySangrah_Pravachan_Part-03_H.pdf" % home
-    basename = os.path.basename(pdf_file)
-    fname = os.path.splitext(basename)[0]
-    output_dir = "%s/cataloguesearch/%s" % (home, fname)
-    shutil.rmtree(output_dir, ignore_errors=True)
-    os.makedirs(output_dir, exist_ok=True)
-    _pdf_processor.process_pdf(pdf_file, output_dir, meta)
-=======
     config = Config()
 
     home = os.getenv("HOME")
@@ -100,7 +51,6 @@
         full_path = os.path.join(dir, fname)
         parse_single_pdf(full_path)
 
->>>>>>> 2de4f379
 
 def main():
     prod_setup(logs_dir="%s/tmp/cataloguesearch_files/logs" % os.getenv("HOME"),
